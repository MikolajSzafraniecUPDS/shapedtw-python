--- conflicted
+++ resolved
@@ -4,11 +4,7 @@
 
 __author__ = """Mikołaj Szafraniec"""
 __email__ = 'mikolaj.szafraniec.upds@gmail.com'
-<<<<<<< HEAD
-__version__ = '1.1.0'
-=======
 __version__ = '1.2.0'
->>>>>>> 8a7aa7e2
 
 # Imports which will be make after call 'from shapedtw import *'
 from shapedtw.shapedtw import shape_dtw
